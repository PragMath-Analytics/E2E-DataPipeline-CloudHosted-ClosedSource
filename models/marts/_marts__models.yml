--- conflicted
+++ resolved
@@ -1,5 +1,3 @@
-# Note: "tests" are now called "data_tests" & have been updated accordingly
-# You may delete these comments
 version: 2
 
 models:
@@ -9,7 +7,6 @@
       - name: game_id
         data_tests:
           - not_null
-<<<<<<< HEAD
           - unique
         description: An integer value that uniquely identifies each game in the NBA.
         data_type: integer
@@ -113,15 +110,21 @@
   - name: latest_weather_day
     description: '{{ doc("latest_weather_day_description") }}'
     columns:
-      - name: city_full_name
+      - name: city_country
         description: This column contains the full name of the city for which the weather data is recorded.
         data_type: text
+        data_tests:
+          - not_null
       - name: city
         description: The 'city' column contains the short name of the city for which the weather data is reported. This column is of text data type.
         data_type: text
+        data_tests:
+          - not_null
       - name: country
         description: The country where the weather data was recorded. This is a text field.
         data_type: text
+        data_tests:
+          - not_null
       - name: region
         description: The 'region' column represents the geographical region in which the city is located. This is a text field.
         data_type: text
@@ -137,6 +140,8 @@
       - name: local_time
         description: The local time of the city where the weather data was recorded. This is a timestamp without a time zone.
         data_type: timestamp without time zone
+        data_tests:
+          - not_null
       - name: temperature_c
         description: This column represents the temperature in Celsius for the given city at the specified local time. It is derived from the 'stg_weatherapi__weather' table.
         data_type: bigint
@@ -182,24 +187,4 @@
       - name: rn
         description: This column represents the row number assigned to each record within a partition defined by the city and the day of local time. The row number is assigned in descending order of local time, meaning the latest record for each city and day gets the row number 1.
         data_type: bigint
-=======
 
-  - name: latest_weather_day
-    columns:
-      - name: city_country
-        data_type: text
-        data_tests:
-          - not_null
-      - name: city
-        data_type: text
-        data_tests:
-          - not_null
-      - name: country
-        data_type: text
-        data_tests:
-          - not_null
-      - name: local_time
-        data_type: timestamp without time zone
-        data_tests:
-          - not_null
->>>>>>> ed438000
